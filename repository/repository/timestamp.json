{
	"signatures": [
		{
			"keyid": "b6710623a30c010738e64c5209d367df1c0a18cf90e6ab5292fb01680f83453d",
<<<<<<< HEAD
			"sig": "3045022100b29f4b26c7e1db4aad3be3add3f4fd1dd17b906bff32f0a4369f2003e21d29f202207f13d35b056778c2f1880bb9fc14bd9aa7bb18c3a6d1e4e4dabcd4ae89bd2668"
=======
			"sig": "3046022100f666a7f4b3d85d8003f2c166e27827dfa0c4ab9282e9dab19485f4e702c61700022100dfe826e0edab5f80a40f08cc87b87777a4db30775d85684fe4950e797f2f565c"
>>>>>>> 9fb3af02
		}
	],
	"signed": {
		"_type": "timestamp",
<<<<<<< HEAD
		"expires": "2022-03-08T15:08:09Z",
		"meta": {
			"snapshot.json": {
				"hashes": {
					"sha256": "f6680f279e876f8eb723a311ced9228148f7b126f34bcad8f742651b44b20cb6",
					"sha512": "7097b60e3b628222927b744061f92dd0643375bae14b9ebf9dd58598bab6ad06c2c970980c1ae93947e881d751ada6247ce88d3bd20545752ea53a96946f74bc"
				},
				"length": 1655,
				"version": 14
			}
		},
		"spec_version": "1.0",
		"version": 14
=======
		"expires": "2022-03-08T19:14:05Z",
		"meta": {
			"snapshot.json": {
				"hashes": {
					"sha256": "36cf063d0717f6dc03e23027721adcd69b684d293956d3a1a7db7b0848f711d7",
					"sha512": "f90946d0a2dc58dae4505cfb91517a40299adf9e8719f52af187e2025aad69fcdeaeded271ec25db24869841c16fbe24f3fc56f56af8fdbb8808dccec4636b64"
				},
				"length": 1655,
				"version": 15
			}
		},
		"spec_version": "1.0",
		"version": 15
>>>>>>> 9fb3af02
	}
}<|MERGE_RESOLUTION|>--- conflicted
+++ resolved
@@ -2,30 +2,11 @@
 	"signatures": [
 		{
 			"keyid": "b6710623a30c010738e64c5209d367df1c0a18cf90e6ab5292fb01680f83453d",
-<<<<<<< HEAD
-			"sig": "3045022100b29f4b26c7e1db4aad3be3add3f4fd1dd17b906bff32f0a4369f2003e21d29f202207f13d35b056778c2f1880bb9fc14bd9aa7bb18c3a6d1e4e4dabcd4ae89bd2668"
-=======
 			"sig": "3046022100f666a7f4b3d85d8003f2c166e27827dfa0c4ab9282e9dab19485f4e702c61700022100dfe826e0edab5f80a40f08cc87b87777a4db30775d85684fe4950e797f2f565c"
->>>>>>> 9fb3af02
 		}
 	],
 	"signed": {
 		"_type": "timestamp",
-<<<<<<< HEAD
-		"expires": "2022-03-08T15:08:09Z",
-		"meta": {
-			"snapshot.json": {
-				"hashes": {
-					"sha256": "f6680f279e876f8eb723a311ced9228148f7b126f34bcad8f742651b44b20cb6",
-					"sha512": "7097b60e3b628222927b744061f92dd0643375bae14b9ebf9dd58598bab6ad06c2c970980c1ae93947e881d751ada6247ce88d3bd20545752ea53a96946f74bc"
-				},
-				"length": 1655,
-				"version": 14
-			}
-		},
-		"spec_version": "1.0",
-		"version": 14
-=======
 		"expires": "2022-03-08T19:14:05Z",
 		"meta": {
 			"snapshot.json": {
@@ -39,6 +20,5 @@
 		},
 		"spec_version": "1.0",
 		"version": 15
->>>>>>> 9fb3af02
 	}
 }